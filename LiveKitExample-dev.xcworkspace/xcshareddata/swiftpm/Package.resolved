{
  "object": {
    "pins": [
      {
        "package": "KeychainAccess",
        "repositoryURL": "https://github.com/kishikawakatsumi/KeychainAccess.git",
        "state": {
          "branch": null,
          "revision": "84e546727d66f1adc5439debad16270d0fdd04e7",
          "version": "4.2.2"
        }
      },
      {
        "package": "SFSafeSymbols",
        "repositoryURL": "https://github.com/SFSafeSymbols/SFSafeSymbols",
        "state": {
          "branch": null,
          "revision": "7cca2d60925876b5953a2cf7341cd80fbeac983c",
          "version": "4.1.1"
        }
      },
      {
        "package": "SwiftDocCPlugin",
        "repositoryURL": "https://github.com/apple/swift-docc-plugin",
        "state": {
          "branch": null,
          "revision": "26ac5758409154cc448d7ab82389c520fa8a8247",
          "version": "1.3.0"
        }
      },
      {
        "package": "SymbolKit",
        "repositoryURL": "https://github.com/apple/swift-docc-symbolkit",
        "state": {
          "branch": null,
          "revision": "b45d1f2ed151d057b54504d653e0da5552844e34",
          "version": "1.0.0"
        }
      },
      {
        "package": "swift-log",
        "repositoryURL": "https://github.com/apple/swift-log.git",
        "state": {
          "branch": null,
          "revision": "532d8b529501fb73a2455b179e0bbb6d49b652ed",
          "version": "1.5.3"
        }
      },
      {
        "package": "SwiftProtobuf",
        "repositoryURL": "https://github.com/apple/swift-protobuf.git",
        "state": {
          "branch": null,
          "revision": "65e8f29b2d63c4e38e736b25c27b83e012159be8",
          "version": "1.25.2"
<<<<<<< HEAD
=======
        }
      },
      {
        "package": "WebRTC",
        "repositoryURL": "https://github.com/livekit/webrtc-xcframework.git",
        "state": {
          "branch": null,
          "revision": "da80ea5be0a2b92ca805ab7ee9ad191f6d938a5f",
          "version": "114.5735.10"
>>>>>>> 613c64c7
        }
      }
    ]
  },
  "version": 1
}<|MERGE_RESOLUTION|>--- conflicted
+++ resolved
@@ -53,8 +53,6 @@
           "branch": null,
           "revision": "65e8f29b2d63c4e38e736b25c27b83e012159be8",
           "version": "1.25.2"
-<<<<<<< HEAD
-=======
         }
       },
       {
@@ -64,7 +62,6 @@
           "branch": null,
           "revision": "da80ea5be0a2b92ca805ab7ee9ad191f6d938a5f",
           "version": "114.5735.10"
->>>>>>> 613c64c7
         }
       }
     ]
