--- conflicted
+++ resolved
@@ -19,16 +19,12 @@
                             .aspectRatio(contentMode: .fit)
                             .frame(height: 40)
                         Text("SDK Version \(LiveKit.version)")
-<<<<<<< HEAD
-=======
                         Text("Example App Version \(Bundle.main.appVersionLong) (\(Bundle.main.appBuild))")
->>>>>>> 665b9c2d
                     }
 
                     VStack(spacing: 20) {
                         LKTextField(title: "Server URL", text: $roomCtx.url, type: .URL)
                         LKTextField(title: "Token", text: $roomCtx.token, type: .ascii)
-<<<<<<< HEAD
 
                         HStack {
 
@@ -73,22 +69,6 @@
                             #endif
                             .fixedSize()
                         }
-=======
-                        Toggle(isOn: $roomCtx.simulcast) {
-                            Text("Simulcast")
-                                .fontWeight(.bold)
-                        }.toggleStyle(SwitchToggleStyle(tint: Color.lkBlue))
-                        // Not yet available
-                        Toggle(isOn: $roomCtx.publish) {
-                            Text("Publish mode")
-                                .fontWeight(.bold)
-                        }.toggleStyle(SwitchToggleStyle(tint: Color.lkBlue))
-                        Toggle(isOn: $roomCtx.autoSubscribe) {
-                            Text("Auto-Subscribe")
-                                .fontWeight(.bold)
-                        }.toggleStyle(SwitchToggleStyle(tint: Color.lkBlue))
-
->>>>>>> 665b9c2d
                     }.frame(maxWidth: 350)
 
                     if case .connecting = roomCtx.connectionState {
@@ -111,11 +91,7 @@
                                                 appCtx.connectionHistory.update(room: room)
                                             }
                                         } label: {
-<<<<<<< HEAD
                                             Image(systemName: SFSymbol.boltFill.rawValue)
-=======
-                                            Image(systemName: SFSymbol.boltHorizontalFill.rawValue)
->>>>>>> 665b9c2d
                                                 .renderingMode(.original)
                                             Text([entry.roomName,
                                                   entry.participantIdentity,
