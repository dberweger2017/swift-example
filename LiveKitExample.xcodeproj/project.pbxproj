// !$*UTF8*$!
{
	archiveVersion = 1;
	classes = {
	};
	objectVersion = 54;
	objects = {

/* Begin PBXBuildFile section */
		2C13AA9E2B5F886700E7BB18 /* FakeAudioProcessor.swift in Sources */ = {isa = PBXBuildFile; fileRef = 2C13AA9D2B5F886700E7BB18 /* FakeAudioProcessor.swift */; };
		2C13AA9F2B5F886700E7BB18 /* FakeAudioProcessor.swift in Sources */ = {isa = PBXBuildFile; fileRef = 2C13AA9D2B5F886700E7BB18 /* FakeAudioProcessor.swift */; };
		680FE2F227A8EF7700B6F6DB /* SFSafeSymbols in Frameworks */ = {isa = PBXBuildFile; productRef = 680FE2F127A8EF7700B6F6DB /* SFSafeSymbols */; };
		680FE2F427A8EFF700B6F6DB /* SFSafeSymbols in Frameworks */ = {isa = PBXBuildFile; productRef = 680FE2F327A8EFF700B6F6DB /* SFSafeSymbols */; };
		6816968E2AF96240008ED486 /* Participant+Helpers.swift in Sources */ = {isa = PBXBuildFile; fileRef = 6816968D2AF96240008ED486 /* Participant+Helpers.swift */; };
		6816968F2AF96240008ED486 /* Participant+Helpers.swift in Sources */ = {isa = PBXBuildFile; fileRef = 6816968D2AF96240008ED486 /* Participant+Helpers.swift */; };
		6816B1A8272D45DF005ADB85 /* ExampleRoomMessage.swift in Sources */ = {isa = PBXBuildFile; fileRef = 6816B1A7272D45DF005ADB85 /* ExampleRoomMessage.swift */; };
		6816B1A9272D45DF005ADB85 /* ExampleRoomMessage.swift in Sources */ = {isa = PBXBuildFile; fileRef = 6816B1A7272D45DF005ADB85 /* ExampleRoomMessage.swift */; };
		6816B1B0272D9198005ADB85 /* ParticipantView.swift in Sources */ = {isa = PBXBuildFile; fileRef = 6816B1AF272D9198005ADB85 /* ParticipantView.swift */; };
		6816B1B1272D9198005ADB85 /* ParticipantView.swift in Sources */ = {isa = PBXBuildFile; fileRef = 6816B1AF272D9198005ADB85 /* ParticipantView.swift */; };
		681A0AB727D888D80097E3F4 /* LiveKit in Frameworks */ = {isa = PBXBuildFile; productRef = 681A0AB627D888D80097E3F4 /* LiveKit */; };
		681A0AB827D88B190097E3F4 /* ReplayKit.framework in Frameworks */ = {isa = PBXBuildFile; fileRef = 683F05F4273F96B20080C7AC /* ReplayKit.framework */; platformFilter = maccatalyst; };
		681E3F39271FC772007BB547 /* RoomContext.swift in Sources */ = {isa = PBXBuildFile; fileRef = 681E3F38271FC772007BB547 /* RoomContext.swift */; };
		681E3F3A271FC772007BB547 /* RoomContext.swift in Sources */ = {isa = PBXBuildFile; fileRef = 681E3F38271FC772007BB547 /* RoomContext.swift */; };
		681E3F3F271FC795007BB547 /* Custom.swift in Sources */ = {isa = PBXBuildFile; fileRef = 681E3F3E271FC795007BB547 /* Custom.swift */; };
		681E3F40271FC795007BB547 /* Custom.swift in Sources */ = {isa = PBXBuildFile; fileRef = 681E3F3E271FC795007BB547 /* Custom.swift */; };
		681E3F43271FC7AD007BB547 /* RoomView.swift in Sources */ = {isa = PBXBuildFile; fileRef = 681E3F41271FC7AC007BB547 /* RoomView.swift */; };
		681E3F44271FC7AD007BB547 /* RoomView.swift in Sources */ = {isa = PBXBuildFile; fileRef = 681E3F41271FC7AC007BB547 /* RoomView.swift */; };
		681E3F45271FC7AD007BB547 /* ConnectView.swift in Sources */ = {isa = PBXBuildFile; fileRef = 681E3F42271FC7AD007BB547 /* ConnectView.swift */; };
		681E3F46271FC7AD007BB547 /* ConnectView.swift in Sources */ = {isa = PBXBuildFile; fileRef = 681E3F42271FC7AD007BB547 /* ConnectView.swift */; };
		683332C227D9DC3800378C41 /* (null) in Frameworks */ = {isa = PBXBuildFile; };
		683720D227A06404007DA986 /* ConnectionHistory.swift in Sources */ = {isa = PBXBuildFile; fileRef = 683720D127A06404007DA986 /* ConnectionHistory.swift */; };
		683720D327A06404007DA986 /* ConnectionHistory.swift in Sources */ = {isa = PBXBuildFile; fileRef = 683720D127A06404007DA986 /* ConnectionHistory.swift */; };
		6845DD5627DEBDD90009B5CD /* LiveKit in Frameworks */ = {isa = PBXBuildFile; productRef = 6845DD5527DEBDD90009B5CD /* LiveKit */; };
		6847616427B44A1A001611BE /* Bundle.swift in Sources */ = {isa = PBXBuildFile; fileRef = 6847616327B44A1A001611BE /* Bundle.swift */; };
		6847616527B44A1A001611BE /* Bundle.swift in Sources */ = {isa = PBXBuildFile; fileRef = 6847616327B44A1A001611BE /* Bundle.swift */; };
		6867533B27A65652003707B9 /* AppContext.swift in Sources */ = {isa = PBXBuildFile; fileRef = 6867533A27A65652003707B9 /* AppContext.swift */; };
		6867533C27A65652003707B9 /* AppContext.swift in Sources */ = {isa = PBXBuildFile; fileRef = 6867533A27A65652003707B9 /* AppContext.swift */; };
		687230F82B14AE0A0098CCE6 /* PublishOptionsView.swift in Sources */ = {isa = PBXBuildFile; fileRef = 687230F72B14AE0A0098CCE6 /* PublishOptionsView.swift */; };
		687230F92B14AE0A0098CCE6 /* PublishOptionsView.swift in Sources */ = {isa = PBXBuildFile; fileRef = 687230F72B14AE0A0098CCE6 /* PublishOptionsView.swift */; };
		68816CC127B4D6BC00E24622 /* KeychainAccess in Frameworks */ = {isa = PBXBuildFile; productRef = 68816CC027B4D6BC00E24622 /* KeychainAccess */; };
		68816CC327B4D94200E24622 /* KeychainAccess in Frameworks */ = {isa = PBXBuildFile; productRef = 68816CC227B4D94200E24622 /* KeychainAccess */; };
		68816CC527B4DCD500E24622 /* SecureStore.swift in Sources */ = {isa = PBXBuildFile; fileRef = 68816CC427B4DCD500E24622 /* SecureStore.swift */; };
		68816CC627B4DCD500E24622 /* SecureStore.swift in Sources */ = {isa = PBXBuildFile; fileRef = 68816CC427B4DCD500E24622 /* SecureStore.swift */; };
		6884B77C2750507400732D47 /* ScreenShareSourcePickerView.swift in Sources */ = {isa = PBXBuildFile; fileRef = 6884B77B2750507400732D47 /* ScreenShareSourcePickerView.swift */; };
		6884B77D2750507400732D47 /* ScreenShareSourcePickerView.swift in Sources */ = {isa = PBXBuildFile; fileRef = 6884B77B2750507400732D47 /* ScreenShareSourcePickerView.swift */; };
		688D9319283FE23F003CA647 /* Assets.xcassets in Resources */ = {isa = PBXBuildFile; fileRef = 68B3853E271E780700711D5F /* Assets.xcassets */; };
		688D931A283FE244003CA647 /* Assets.xcassets in Resources */ = {isa = PBXBuildFile; fileRef = 68B3853E271E780700711D5F /* Assets.xcassets */; };
		68B3854C271E780700711D5F /* LiveKitExample.swift in Sources */ = {isa = PBXBuildFile; fileRef = 68B3853C271E780600711D5F /* LiveKitExample.swift */; };
		68B3854D271E780700711D5F /* LiveKitExample.swift in Sources */ = {isa = PBXBuildFile; fileRef = 68B3853C271E780600711D5F /* LiveKitExample.swift */; };
		68EA18E827F2E91000F9AE48 /* BroadcastExt.appex in Embed Foundation Extensions */ = {isa = PBXBuildFile; fileRef = 683F05F3273F96B20080C7AC /* BroadcastExt.appex */; settings = {ATTRIBUTES = (RemoveHeadersOnCopy, ); }; };
		68FBA43F2A38B49C0015853E /* LiveKit in Frameworks */ = {isa = PBXBuildFile; productRef = 68FBA43E2A38B49C0015853E /* LiveKit */; };
		D7AA477B285A0FFC00EB41AE /* SampleHandler.swift in Sources */ = {isa = PBXBuildFile; fileRef = D7AA477A285A0FFC00EB41AE /* SampleHandler.swift */; };
		D7FECD462860B42700D04D1C /* LoggingOSLog.swift in Sources */ = {isa = PBXBuildFile; fileRef = D7FECD452860B42700D04D1C /* LoggingOSLog.swift */; };
/* End PBXBuildFile section */

/* Begin PBXContainerItemProxy section */
		68EA18E927F2E91000F9AE48 /* PBXContainerItemProxy */ = {
			isa = PBXContainerItemProxy;
			containerPortal = 68B38537271E780600711D5F /* Project object */;
			proxyType = 1;
			remoteGlobalIDString = 683F05F2273F96B20080C7AC;
			remoteInfo = BroadcastExt;
		};
/* End PBXContainerItemProxy section */

/* Begin PBXCopyFilesBuildPhase section */
		68EA18EB27F2E91100F9AE48 /* Embed Foundation Extensions */ = {
			isa = PBXCopyFilesBuildPhase;
			buildActionMask = 2147483647;
			dstPath = "";
			dstSubfolderSpec = 13;
			files = (
				68EA18E827F2E91000F9AE48 /* BroadcastExt.appex in Embed Foundation Extensions */,
			);
			name = "Embed Foundation Extensions";
			runOnlyForDeploymentPostprocessing = 0;
		};
/* End PBXCopyFilesBuildPhase section */

/* Begin PBXFileReference section */
<<<<<<< HEAD
		2C13AA9D2B5F886700E7BB18 /* FakeAudioProcessor.swift */ = {isa = PBXFileReference; fileEncoding = 4; lastKnownFileType = sourcecode.swift; path = FakeAudioProcessor.swift; sourceTree = "<group>"; };
		6816B1A7272D45DF005ADB85 /* ExampleObservableRoom.swift */ = {isa = PBXFileReference; lastKnownFileType = sourcecode.swift; path = ExampleObservableRoom.swift; sourceTree = "<group>"; };
=======
		6816968D2AF96240008ED486 /* Participant+Helpers.swift */ = {isa = PBXFileReference; lastKnownFileType = sourcecode.swift; path = "Participant+Helpers.swift"; sourceTree = "<group>"; };
		6816B1A7272D45DF005ADB85 /* ExampleRoomMessage.swift */ = {isa = PBXFileReference; lastKnownFileType = sourcecode.swift; path = ExampleRoomMessage.swift; sourceTree = "<group>"; };
>>>>>>> 613c64c7
		6816B1AF272D9198005ADB85 /* ParticipantView.swift */ = {isa = PBXFileReference; lastKnownFileType = sourcecode.swift; path = ParticipantView.swift; sourceTree = "<group>"; };
		681E3F38271FC772007BB547 /* RoomContext.swift */ = {isa = PBXFileReference; fileEncoding = 4; lastKnownFileType = sourcecode.swift; path = RoomContext.swift; sourceTree = "<group>"; };
		681E3F3E271FC795007BB547 /* Custom.swift */ = {isa = PBXFileReference; fileEncoding = 4; lastKnownFileType = sourcecode.swift; path = Custom.swift; sourceTree = "<group>"; };
		681E3F41271FC7AC007BB547 /* RoomView.swift */ = {isa = PBXFileReference; fileEncoding = 4; lastKnownFileType = sourcecode.swift; path = RoomView.swift; sourceTree = "<group>"; };
		681E3F42271FC7AD007BB547 /* ConnectView.swift */ = {isa = PBXFileReference; fileEncoding = 4; lastKnownFileType = sourcecode.swift; path = ConnectView.swift; sourceTree = "<group>"; };
		683720D127A06404007DA986 /* ConnectionHistory.swift */ = {isa = PBXFileReference; lastKnownFileType = sourcecode.swift; path = ConnectionHistory.swift; sourceTree = "<group>"; };
		683F05F3273F96B20080C7AC /* BroadcastExt.appex */ = {isa = PBXFileReference; explicitFileType = "wrapper.app-extension"; includeInIndex = 0; path = BroadcastExt.appex; sourceTree = BUILT_PRODUCTS_DIR; };
		683F05F4273F96B20080C7AC /* ReplayKit.framework */ = {isa = PBXFileReference; lastKnownFileType = wrapper.framework; name = ReplayKit.framework; path = System/Library/Frameworks/ReplayKit.framework; sourceTree = SDKROOT; };
		683F05F9273F96B20080C7AC /* Info.plist */ = {isa = PBXFileReference; lastKnownFileType = text.plist.xml; path = Info.plist; sourceTree = "<group>"; };
		683F0603273FAD690080C7AC /* iOS.entitlements */ = {isa = PBXFileReference; lastKnownFileType = text.plist.entitlements; path = iOS.entitlements; sourceTree = "<group>"; };
		683F0604273FADC20080C7AC /* BroadcastExt.entitlements */ = {isa = PBXFileReference; lastKnownFileType = text.plist.entitlements; path = BroadcastExt.entitlements; sourceTree = "<group>"; };
		6847616327B44A1A001611BE /* Bundle.swift */ = {isa = PBXFileReference; lastKnownFileType = sourcecode.swift; path = Bundle.swift; sourceTree = "<group>"; };
		6865EA2527513B4500FFAFC3 /* Info.plist */ = {isa = PBXFileReference; fileEncoding = 4; lastKnownFileType = text.plist.xml; path = Info.plist; sourceTree = "<group>"; };
		6865EA2D27513B6D00FFAFC3 /* Info.plist */ = {isa = PBXFileReference; lastKnownFileType = text.plist.xml; path = Info.plist; sourceTree = "<group>"; };
		6867533A27A65652003707B9 /* AppContext.swift */ = {isa = PBXFileReference; lastKnownFileType = sourcecode.swift; path = AppContext.swift; sourceTree = "<group>"; };
		687230F72B14AE0A0098CCE6 /* PublishOptionsView.swift */ = {isa = PBXFileReference; lastKnownFileType = sourcecode.swift; path = PublishOptionsView.swift; sourceTree = "<group>"; };
		68816CC427B4DCD500E24622 /* SecureStore.swift */ = {isa = PBXFileReference; lastKnownFileType = sourcecode.swift; path = SecureStore.swift; sourceTree = "<group>"; };
		6884B77B2750507400732D47 /* ScreenShareSourcePickerView.swift */ = {isa = PBXFileReference; lastKnownFileType = sourcecode.swift; path = ScreenShareSourcePickerView.swift; sourceTree = "<group>"; };
		68B3853C271E780600711D5F /* LiveKitExample.swift */ = {isa = PBXFileReference; lastKnownFileType = sourcecode.swift; path = LiveKitExample.swift; sourceTree = "<group>"; };
		68B3853E271E780700711D5F /* Assets.xcassets */ = {isa = PBXFileReference; lastKnownFileType = folder.assetcatalog; path = Assets.xcassets; sourceTree = "<group>"; };
		68B38543271E780700711D5F /* LiveKitExample.app */ = {isa = PBXFileReference; explicitFileType = wrapper.application; includeInIndex = 0; path = LiveKitExample.app; sourceTree = BUILT_PRODUCTS_DIR; };
		68B38549271E780700711D5F /* LiveKitExample.app */ = {isa = PBXFileReference; explicitFileType = wrapper.application; includeInIndex = 0; path = LiveKitExample.app; sourceTree = BUILT_PRODUCTS_DIR; };
		68B3854B271E780700711D5F /* macOS.entitlements */ = {isa = PBXFileReference; lastKnownFileType = text.plist.entitlements; path = macOS.entitlements; sourceTree = "<group>"; };
		68DEF27E2919EEFA00258494 /* ReplayKit.framework */ = {isa = PBXFileReference; lastKnownFileType = wrapper.framework; name = ReplayKit.framework; path = Platforms/iPhoneOS.platform/Developer/SDKs/iPhoneOS16.1.sdk/System/Library/Frameworks/ReplayKit.framework; sourceTree = DEVELOPER_DIR; };
		9E7835E62751A71500559DEC /* CoreGraphics.framework */ = {isa = PBXFileReference; lastKnownFileType = wrapper.framework; name = CoreGraphics.framework; path = Platforms/iPhoneOS.platform/Developer/SDKs/iPhoneOS15.0.sdk/System/Library/Frameworks/CoreGraphics.framework; sourceTree = DEVELOPER_DIR; };
		D7AA477A285A0FFC00EB41AE /* SampleHandler.swift */ = {isa = PBXFileReference; lastKnownFileType = sourcecode.swift; path = SampleHandler.swift; sourceTree = "<group>"; };
		D7FECD452860B42700D04D1C /* LoggingOSLog.swift */ = {isa = PBXFileReference; lastKnownFileType = sourcecode.swift; path = LoggingOSLog.swift; sourceTree = "<group>"; };
/* End PBXFileReference section */

/* Begin PBXFrameworksBuildPhase section */
		683F05F0273F96B20080C7AC /* Frameworks */ = {
			isa = PBXFrameworksBuildPhase;
			buildActionMask = 2147483647;
			files = (
				681A0AB827D88B190097E3F4 /* ReplayKit.framework in Frameworks */,
				681A0AB727D888D80097E3F4 /* LiveKit in Frameworks */,
			);
			runOnlyForDeploymentPostprocessing = 0;
		};
		68B38540271E780700711D5F /* Frameworks */ = {
			isa = PBXFrameworksBuildPhase;
			buildActionMask = 2147483647;
			files = (
				68FBA43F2A38B49C0015853E /* LiveKit in Frameworks */,
				680FE2F227A8EF7700B6F6DB /* SFSafeSymbols in Frameworks */,
				68816CC127B4D6BC00E24622 /* KeychainAccess in Frameworks */,
			);
			runOnlyForDeploymentPostprocessing = 0;
		};
		68B38546271E780700711D5F /* Frameworks */ = {
			isa = PBXFrameworksBuildPhase;
			buildActionMask = 2147483647;
			files = (
				683332C227D9DC3800378C41 /* (null) in Frameworks */,
				680FE2F427A8EFF700B6F6DB /* SFSafeSymbols in Frameworks */,
				68816CC327B4D94200E24622 /* KeychainAccess in Frameworks */,
				6845DD5627DEBDD90009B5CD /* LiveKit in Frameworks */,
			);
			runOnlyForDeploymentPostprocessing = 0;
		};
/* End PBXFrameworksBuildPhase section */

/* Begin PBXGroup section */
		681E3F47271FCB40007BB547 /* Frameworks */ = {
			isa = PBXGroup;
			children = (
				68DEF27E2919EEFA00258494 /* ReplayKit.framework */,
				9E7835E62751A71500559DEC /* CoreGraphics.framework */,
				683F05F4273F96B20080C7AC /* ReplayKit.framework */,
			);
			name = Frameworks;
			sourceTree = "<group>";
		};
		683720D427A0640D007DA986 /* Support */ = {
			isa = PBXGroup;
			children = (
				6816B1A7272D45DF005ADB85 /* ExampleRoomMessage.swift */,
				683720D127A06404007DA986 /* ConnectionHistory.swift */,
				6847616327B44A1A001611BE /* Bundle.swift */,
				68816CC427B4DCD500E24622 /* SecureStore.swift */,
				6816968D2AF96240008ED486 /* Participant+Helpers.swift */,
			);
			path = Support;
			sourceTree = "<group>";
		};
		683F05F6273F96B20080C7AC /* BroadcastExt */ = {
			isa = PBXGroup;
			children = (
				683F0604273FADC20080C7AC /* BroadcastExt.entitlements */,
				683F05F9273F96B20080C7AC /* Info.plist */,
				D7AA477A285A0FFC00EB41AE /* SampleHandler.swift */,
				D7FECD452860B42700D04D1C /* LoggingOSLog.swift */,
			);
			path = BroadcastExt;
			sourceTree = "<group>";
		};
		685271EA27443907006B4D6A /* Controllers */ = {
			isa = PBXGroup;
			children = (
				681E3F38271FC772007BB547 /* RoomContext.swift */,
				6867533A27A65652003707B9 /* AppContext.swift */,
			);
			path = Controllers;
			sourceTree = "<group>";
		};
		6865EA2427513B4500FFAFC3 /* iOS */ = {
			isa = PBXGroup;
			children = (
				6865EA2527513B4500FFAFC3 /* Info.plist */,
				683F05F6273F96B20080C7AC /* BroadcastExt */,
				683F0603273FAD690080C7AC /* iOS.entitlements */,
			);
			path = iOS;
			sourceTree = "<group>";
		};
		6884B77A2750505B00732D47 /* Views */ = {
			isa = PBXGroup;
			children = (
				6884B77B2750507400732D47 /* ScreenShareSourcePickerView.swift */,
				687230F72B14AE0A0098CCE6 /* PublishOptionsView.swift */,
			);
			path = Views;
			sourceTree = "<group>";
		};
		68B38536271E780600711D5F = {
			isa = PBXGroup;
			children = (
				68B3853B271E780600711D5F /* Shared */,
				6865EA2427513B4500FFAFC3 /* iOS */,
				68B3854A271E780700711D5F /* macOS */,
				68B38544271E780700711D5F /* Products */,
				681E3F47271FCB40007BB547 /* Frameworks */,
			);
			sourceTree = "<group>";
		};
		68B3853B271E780600711D5F /* Shared */ = {
			isa = PBXGroup;
			children = (
				683720D427A0640D007DA986 /* Support */,
				6884B77A2750505B00732D47 /* Views */,
				685271EA27443907006B4D6A /* Controllers */,
				681E3F3E271FC795007BB547 /* Custom.swift */,
				681E3F42271FC7AD007BB547 /* ConnectView.swift */,
				2C13AA9D2B5F886700E7BB18 /* FakeAudioProcessor.swift */,
				681E3F41271FC7AC007BB547 /* RoomView.swift */,
				68B3853C271E780600711D5F /* LiveKitExample.swift */,
				6816B1AF272D9198005ADB85 /* ParticipantView.swift */,
				68B3853E271E780700711D5F /* Assets.xcassets */,
			);
			path = Shared;
			sourceTree = "<group>";
		};
		68B38544271E780700711D5F /* Products */ = {
			isa = PBXGroup;
			children = (
				68B38543271E780700711D5F /* LiveKitExample.app */,
				68B38549271E780700711D5F /* LiveKitExample.app */,
				683F05F3273F96B20080C7AC /* BroadcastExt.appex */,
			);
			name = Products;
			sourceTree = "<group>";
		};
		68B3854A271E780700711D5F /* macOS */ = {
			isa = PBXGroup;
			children = (
				6865EA2D27513B6D00FFAFC3 /* Info.plist */,
				68B3854B271E780700711D5F /* macOS.entitlements */,
			);
			path = macOS;
			sourceTree = "<group>";
		};
/* End PBXGroup section */

/* Begin PBXNativeTarget section */
		683F05F2273F96B20080C7AC /* BroadcastExt */ = {
			isa = PBXNativeTarget;
			buildConfigurationList = 683F05FD273F96B20080C7AC /* Build configuration list for PBXNativeTarget "BroadcastExt" */;
			buildPhases = (
				683F05EF273F96B20080C7AC /* Sources */,
				683F05F0273F96B20080C7AC /* Frameworks */,
				683F05F1273F96B20080C7AC /* Resources */,
			);
			buildRules = (
			);
			dependencies = (
			);
			name = BroadcastExt;
			packageProductDependencies = (
				681A0AB627D888D80097E3F4 /* LiveKit */,
			);
			productName = BroadcastExt;
			productReference = 683F05F3273F96B20080C7AC /* BroadcastExt.appex */;
			productType = "com.apple.product-type.app-extension";
		};
		68B38542271E780700711D5F /* LiveKitExample (iOS) */ = {
			isa = PBXNativeTarget;
			buildConfigurationList = 68B38554271E780700711D5F /* Build configuration list for PBXNativeTarget "LiveKitExample (iOS)" */;
			buildPhases = (
				68B3853F271E780700711D5F /* Sources */,
				68B38540271E780700711D5F /* Frameworks */,
				68B38541271E780700711D5F /* Resources */,
				68EA18EB27F2E91100F9AE48 /* Embed Foundation Extensions */,
			);
			buildRules = (
			);
			dependencies = (
				68EA18EA27F2E91000F9AE48 /* PBXTargetDependency */,
			);
			name = "LiveKitExample (iOS)";
			packageProductDependencies = (
				680FE2F127A8EF7700B6F6DB /* SFSafeSymbols */,
				68816CC027B4D6BC00E24622 /* KeychainAccess */,
				68FBA43E2A38B49C0015853E /* LiveKit */,
			);
			productName = "Multiplatform-SwiftUI (iOS)";
			productReference = 68B38543271E780700711D5F /* LiveKitExample.app */;
			productType = "com.apple.product-type.application";
		};
		68B38548271E780700711D5F /* LiveKitExample (macOS) */ = {
			isa = PBXNativeTarget;
			buildConfigurationList = 68B38557271E780700711D5F /* Build configuration list for PBXNativeTarget "LiveKitExample (macOS)" */;
			buildPhases = (
				68B38545271E780700711D5F /* Sources */,
				68B38546271E780700711D5F /* Frameworks */,
				68B38547271E780700711D5F /* Resources */,
			);
			buildRules = (
			);
			dependencies = (
			);
			name = "LiveKitExample (macOS)";
			packageProductDependencies = (
				680FE2F327A8EFF700B6F6DB /* SFSafeSymbols */,
				68816CC227B4D94200E24622 /* KeychainAccess */,
				6845DD5527DEBDD90009B5CD /* LiveKit */,
			);
			productName = "Multiplatform-SwiftUI (macOS)";
			productReference = 68B38549271E780700711D5F /* LiveKitExample.app */;
			productType = "com.apple.product-type.application";
		};
/* End PBXNativeTarget section */

/* Begin PBXProject section */
		68B38537271E780600711D5F /* Project object */ = {
			isa = PBXProject;
			attributes = {
				BuildIndependentTargetsInParallel = 1;
				LastSwiftUpdateCheck = 1330;
				LastUpgradeCheck = 1500;
				TargetAttributes = {
					683F05F2273F96B20080C7AC = {
						CreatedOnToolsVersion = 13.1;
					};
					68B38542271E780700711D5F = {
						CreatedOnToolsVersion = 13.0;
					};
					68B38548271E780700711D5F = {
						CreatedOnToolsVersion = 13.0;
					};
				};
			};
			buildConfigurationList = 68B3853A271E780600711D5F /* Build configuration list for PBXProject "LiveKitExample" */;
			compatibilityVersion = "Xcode 12.0";
			developmentRegion = en;
			hasScannedForEncodings = 0;
			knownRegions = (
				en,
				Base,
			);
			mainGroup = 68B38536271E780600711D5F;
			packageReferences = (
				685271E727407BBC006B4D6A /* XCRemoteSwiftPackageReference "swift-protobuf" */,
				680FE2F027A8EF7700B6F6DB /* XCRemoteSwiftPackageReference "SFSafeSymbols" */,
				68816CBF27B4D6BC00E24622 /* XCRemoteSwiftPackageReference "KeychainAccess" */,
				68FBA43D2A38B49C0015853E /* XCRemoteSwiftPackageReference "client-sdk-swift" */,
			);
			productRefGroup = 68B38544271E780700711D5F /* Products */;
			projectDirPath = "";
			projectRoot = "";
			targets = (
				68B38542271E780700711D5F /* LiveKitExample (iOS) */,
				68B38548271E780700711D5F /* LiveKitExample (macOS) */,
				683F05F2273F96B20080C7AC /* BroadcastExt */,
			);
		};
/* End PBXProject section */

/* Begin PBXResourcesBuildPhase section */
		683F05F1273F96B20080C7AC /* Resources */ = {
			isa = PBXResourcesBuildPhase;
			buildActionMask = 2147483647;
			files = (
			);
			runOnlyForDeploymentPostprocessing = 0;
		};
		68B38541271E780700711D5F /* Resources */ = {
			isa = PBXResourcesBuildPhase;
			buildActionMask = 2147483647;
			files = (
				688D931A283FE244003CA647 /* Assets.xcassets in Resources */,
			);
			runOnlyForDeploymentPostprocessing = 0;
		};
		68B38547271E780700711D5F /* Resources */ = {
			isa = PBXResourcesBuildPhase;
			buildActionMask = 2147483647;
			files = (
				688D9319283FE23F003CA647 /* Assets.xcassets in Resources */,
			);
			runOnlyForDeploymentPostprocessing = 0;
		};
/* End PBXResourcesBuildPhase section */

/* Begin PBXSourcesBuildPhase section */
		683F05EF273F96B20080C7AC /* Sources */ = {
			isa = PBXSourcesBuildPhase;
			buildActionMask = 2147483647;
			files = (
				D7FECD462860B42700D04D1C /* LoggingOSLog.swift in Sources */,
				D7AA477B285A0FFC00EB41AE /* SampleHandler.swift in Sources */,
			);
			runOnlyForDeploymentPostprocessing = 0;
		};
		68B3853F271E780700711D5F /* Sources */ = {
			isa = PBXSourcesBuildPhase;
			buildActionMask = 2147483647;
			files = (
				681E3F45271FC7AD007BB547 /* ConnectView.swift in Sources */,
				6867533B27A65652003707B9 /* AppContext.swift in Sources */,
				681E3F39271FC772007BB547 /* RoomContext.swift in Sources */,
				2C13AA9E2B5F886700E7BB18 /* FakeAudioProcessor.swift in Sources */,
				683720D227A06404007DA986 /* ConnectionHistory.swift in Sources */,
				681E3F43271FC7AD007BB547 /* RoomView.swift in Sources */,
				6816B1B0272D9198005ADB85 /* ParticipantView.swift in Sources */,
				68816CC527B4DCD500E24622 /* SecureStore.swift in Sources */,
				6816968E2AF96240008ED486 /* Participant+Helpers.swift in Sources */,
				68B3854C271E780700711D5F /* LiveKitExample.swift in Sources */,
				681E3F3F271FC795007BB547 /* Custom.swift in Sources */,
				6847616427B44A1A001611BE /* Bundle.swift in Sources */,
				687230F82B14AE0A0098CCE6 /* PublishOptionsView.swift in Sources */,
				6816B1A8272D45DF005ADB85 /* ExampleRoomMessage.swift in Sources */,
				6884B77C2750507400732D47 /* ScreenShareSourcePickerView.swift in Sources */,
			);
			runOnlyForDeploymentPostprocessing = 0;
		};
		68B38545271E780700711D5F /* Sources */ = {
			isa = PBXSourcesBuildPhase;
			buildActionMask = 2147483647;
			files = (
				681E3F46271FC7AD007BB547 /* ConnectView.swift in Sources */,
				6867533C27A65652003707B9 /* AppContext.swift in Sources */,
				681E3F3A271FC772007BB547 /* RoomContext.swift in Sources */,
				2C13AA9F2B5F886700E7BB18 /* FakeAudioProcessor.swift in Sources */,
				683720D327A06404007DA986 /* ConnectionHistory.swift in Sources */,
				681E3F44271FC7AD007BB547 /* RoomView.swift in Sources */,
				6816B1B1272D9198005ADB85 /* ParticipantView.swift in Sources */,
				68816CC627B4DCD500E24622 /* SecureStore.swift in Sources */,
				6816968F2AF96240008ED486 /* Participant+Helpers.swift in Sources */,
				68B3854D271E780700711D5F /* LiveKitExample.swift in Sources */,
				681E3F40271FC795007BB547 /* Custom.swift in Sources */,
				6847616527B44A1A001611BE /* Bundle.swift in Sources */,
				687230F92B14AE0A0098CCE6 /* PublishOptionsView.swift in Sources */,
				6816B1A9272D45DF005ADB85 /* ExampleRoomMessage.swift in Sources */,
				6884B77D2750507400732D47 /* ScreenShareSourcePickerView.swift in Sources */,
			);
			runOnlyForDeploymentPostprocessing = 0;
		};
/* End PBXSourcesBuildPhase section */

/* Begin PBXTargetDependency section */
		68EA18EA27F2E91000F9AE48 /* PBXTargetDependency */ = {
			isa = PBXTargetDependency;
			target = 683F05F2273F96B20080C7AC /* BroadcastExt */;
			targetProxy = 68EA18E927F2E91000F9AE48 /* PBXContainerItemProxy */;
		};
/* End PBXTargetDependency section */

/* Begin XCBuildConfiguration section */
		683F05FE273F96B20080C7AC /* Debug */ = {
			isa = XCBuildConfiguration;
			buildSettings = {
				CODE_SIGN_ENTITLEMENTS = "$(SRCROOT)/iOS/BroadcastExt/BroadcastExt.entitlements";
				CODE_SIGN_STYLE = Automatic;
				CURRENT_PROJECT_VERSION = 24;
				DEVELOPMENT_TEAM = 76TVFCUKK7;
				INFOPLIST_FILE = "$(SRCROOT)/iOS/BroadcastExt/Info.plist";
				INFOPLIST_KEY_CFBundleDisplayName = BroadcastExt;
				IPHONEOS_DEPLOYMENT_TARGET = 14.0;
				LD_RUNPATH_SEARCH_PATHS = (
					"$(inherited)",
					"@executable_path/Frameworks",
					"@executable_path/../../Frameworks",
				);
				MARKETING_VERSION = 1.0.24;
				PRODUCT_BUNDLE_IDENTIFIER = io.livekit.example.SwiftSDK.1.BroadcastExt;
				PRODUCT_NAME = "$(TARGET_NAME)";
				SDKROOT = iphoneos;
				SKIP_INSTALL = YES;
				SWIFT_EMIT_LOC_STRINGS = YES;
				TARGETED_DEVICE_FAMILY = "1,2";
			};
			name = Debug;
		};
		683F05FF273F96B20080C7AC /* Release */ = {
			isa = XCBuildConfiguration;
			buildSettings = {
				CODE_SIGN_ENTITLEMENTS = "$(SRCROOT)/iOS/BroadcastExt/BroadcastExt.entitlements";
				CODE_SIGN_STYLE = Automatic;
				CURRENT_PROJECT_VERSION = 24;
				DEVELOPMENT_TEAM = 76TVFCUKK7;
				INFOPLIST_FILE = "$(SRCROOT)/iOS/BroadcastExt/Info.plist";
				INFOPLIST_KEY_CFBundleDisplayName = BroadcastExt;
				IPHONEOS_DEPLOYMENT_TARGET = 14.0;
				LD_RUNPATH_SEARCH_PATHS = (
					"$(inherited)",
					"@executable_path/Frameworks",
					"@executable_path/../../Frameworks",
				);
				MARKETING_VERSION = 1.0.24;
				PRODUCT_BUNDLE_IDENTIFIER = io.livekit.example.SwiftSDK.1.BroadcastExt;
				PRODUCT_NAME = "$(TARGET_NAME)";
				SDKROOT = iphoneos;
				SKIP_INSTALL = YES;
				SWIFT_EMIT_LOC_STRINGS = YES;
				TARGETED_DEVICE_FAMILY = "1,2";
				VALIDATE_PRODUCT = YES;
			};
			name = Release;
		};
		68B38552271E780700711D5F /* Debug */ = {
			isa = XCBuildConfiguration;
			buildSettings = {
				ALWAYS_SEARCH_USER_PATHS = NO;
				CLANG_ANALYZER_NONNULL = YES;
				CLANG_ANALYZER_NUMBER_OBJECT_CONVERSION = YES_AGGRESSIVE;
				CLANG_CXX_LANGUAGE_STANDARD = "gnu++17";
				CLANG_CXX_LIBRARY = "libc++";
				CLANG_ENABLE_MODULES = YES;
				CLANG_ENABLE_OBJC_ARC = YES;
				CLANG_ENABLE_OBJC_WEAK = YES;
				CLANG_WARN_BLOCK_CAPTURE_AUTORELEASING = YES;
				CLANG_WARN_BOOL_CONVERSION = YES;
				CLANG_WARN_COMMA = YES;
				CLANG_WARN_CONSTANT_CONVERSION = YES;
				CLANG_WARN_DEPRECATED_OBJC_IMPLEMENTATIONS = YES;
				CLANG_WARN_DIRECT_OBJC_ISA_USAGE = YES_ERROR;
				CLANG_WARN_DOCUMENTATION_COMMENTS = YES;
				CLANG_WARN_EMPTY_BODY = YES;
				CLANG_WARN_ENUM_CONVERSION = YES;
				CLANG_WARN_INFINITE_RECURSION = YES;
				CLANG_WARN_INT_CONVERSION = YES;
				CLANG_WARN_NON_LITERAL_NULL_CONVERSION = YES;
				CLANG_WARN_OBJC_IMPLICIT_RETAIN_SELF = YES;
				CLANG_WARN_OBJC_LITERAL_CONVERSION = YES;
				CLANG_WARN_OBJC_ROOT_CLASS = YES_ERROR;
				CLANG_WARN_QUOTED_INCLUDE_IN_FRAMEWORK_HEADER = YES;
				CLANG_WARN_RANGE_LOOP_ANALYSIS = YES;
				CLANG_WARN_STRICT_PROTOTYPES = YES;
				CLANG_WARN_SUSPICIOUS_MOVE = YES;
				CLANG_WARN_UNGUARDED_AVAILABILITY = YES_AGGRESSIVE;
				CLANG_WARN_UNREACHABLE_CODE = YES;
				CLANG_WARN__DUPLICATE_METHOD_MATCH = YES;
				COPY_PHASE_STRIP = NO;
				DEAD_CODE_STRIPPING = YES;
				DEBUG_INFORMATION_FORMAT = dwarf;
				ENABLE_BITCODE = NO;
				ENABLE_STRICT_OBJC_MSGSEND = YES;
				ENABLE_TESTABILITY = YES;
				ENABLE_USER_SCRIPT_SANDBOXING = YES;
				GCC_C_LANGUAGE_STANDARD = gnu11;
				GCC_DYNAMIC_NO_PIC = NO;
				GCC_NO_COMMON_BLOCKS = YES;
				GCC_OPTIMIZATION_LEVEL = 0;
				GCC_PREPROCESSOR_DEFINITIONS = (
					"DEBUG=1",
					"GL_SILENCE_DEPRECATION=1",
				);
				GCC_WARN_64_TO_32_BIT_CONVERSION = YES;
				GCC_WARN_ABOUT_RETURN_TYPE = YES_ERROR;
				GCC_WARN_UNDECLARED_SELECTOR = YES;
				GCC_WARN_UNINITIALIZED_AUTOS = YES_AGGRESSIVE;
				GCC_WARN_UNUSED_FUNCTION = YES;
				GCC_WARN_UNUSED_VARIABLE = YES;
				MTL_ENABLE_DEBUG_INFO = INCLUDE_SOURCE;
				MTL_FAST_MATH = YES;
				ONLY_ACTIVE_ARCH = YES;
				SWIFT_ACTIVE_COMPILATION_CONDITIONS = DEBUG;
				SWIFT_OPTIMIZATION_LEVEL = "-Onone";
				SWIFT_VERSION = 5.0;
			};
			name = Debug;
		};
		68B38553271E780700711D5F /* Release */ = {
			isa = XCBuildConfiguration;
			buildSettings = {
				ALWAYS_SEARCH_USER_PATHS = NO;
				CLANG_ANALYZER_NONNULL = YES;
				CLANG_ANALYZER_NUMBER_OBJECT_CONVERSION = YES_AGGRESSIVE;
				CLANG_CXX_LANGUAGE_STANDARD = "gnu++17";
				CLANG_CXX_LIBRARY = "libc++";
				CLANG_ENABLE_MODULES = YES;
				CLANG_ENABLE_OBJC_ARC = YES;
				CLANG_ENABLE_OBJC_WEAK = YES;
				CLANG_WARN_BLOCK_CAPTURE_AUTORELEASING = YES;
				CLANG_WARN_BOOL_CONVERSION = YES;
				CLANG_WARN_COMMA = YES;
				CLANG_WARN_CONSTANT_CONVERSION = YES;
				CLANG_WARN_DEPRECATED_OBJC_IMPLEMENTATIONS = YES;
				CLANG_WARN_DIRECT_OBJC_ISA_USAGE = YES_ERROR;
				CLANG_WARN_DOCUMENTATION_COMMENTS = YES;
				CLANG_WARN_EMPTY_BODY = YES;
				CLANG_WARN_ENUM_CONVERSION = YES;
				CLANG_WARN_INFINITE_RECURSION = YES;
				CLANG_WARN_INT_CONVERSION = YES;
				CLANG_WARN_NON_LITERAL_NULL_CONVERSION = YES;
				CLANG_WARN_OBJC_IMPLICIT_RETAIN_SELF = YES;
				CLANG_WARN_OBJC_LITERAL_CONVERSION = YES;
				CLANG_WARN_OBJC_ROOT_CLASS = YES_ERROR;
				CLANG_WARN_QUOTED_INCLUDE_IN_FRAMEWORK_HEADER = YES;
				CLANG_WARN_RANGE_LOOP_ANALYSIS = YES;
				CLANG_WARN_STRICT_PROTOTYPES = YES;
				CLANG_WARN_SUSPICIOUS_MOVE = YES;
				CLANG_WARN_UNGUARDED_AVAILABILITY = YES_AGGRESSIVE;
				CLANG_WARN_UNREACHABLE_CODE = YES;
				CLANG_WARN__DUPLICATE_METHOD_MATCH = YES;
				COPY_PHASE_STRIP = NO;
				DEAD_CODE_STRIPPING = YES;
				DEBUG_INFORMATION_FORMAT = "dwarf-with-dsym";
				ENABLE_BITCODE = NO;
				ENABLE_NS_ASSERTIONS = NO;
				ENABLE_STRICT_OBJC_MSGSEND = YES;
				ENABLE_USER_SCRIPT_SANDBOXING = YES;
				GCC_C_LANGUAGE_STANDARD = gnu11;
				GCC_NO_COMMON_BLOCKS = YES;
				GCC_PREPROCESSOR_DEFINITIONS = "GL_SILENCE_DEPRECATION=1";
				GCC_WARN_64_TO_32_BIT_CONVERSION = YES;
				GCC_WARN_ABOUT_RETURN_TYPE = YES_ERROR;
				GCC_WARN_UNDECLARED_SELECTOR = YES;
				GCC_WARN_UNINITIALIZED_AUTOS = YES_AGGRESSIVE;
				GCC_WARN_UNUSED_FUNCTION = YES;
				GCC_WARN_UNUSED_VARIABLE = YES;
				MTL_ENABLE_DEBUG_INFO = NO;
				MTL_FAST_MATH = YES;
				SWIFT_COMPILATION_MODE = wholemodule;
				SWIFT_OPTIMIZATION_LEVEL = "-O";
				SWIFT_VERSION = 5.0;
			};
			name = Release;
		};
		68B38555271E780700711D5F /* Debug */ = {
			isa = XCBuildConfiguration;
			buildSettings = {
				ALWAYS_EMBED_SWIFT_STANDARD_LIBRARIES = YES;
				ASSETCATALOG_COMPILER_APPICON_NAME = iOS;
				ASSETCATALOG_COMPILER_GLOBAL_ACCENT_COLOR_NAME = AccentColor;
				CODE_SIGN_ENTITLEMENTS = "$(SRCROOT)/iOS/iOS.entitlements";
				CODE_SIGN_IDENTITY = "Apple Development";
				CODE_SIGN_STYLE = Automatic;
				CURRENT_PROJECT_VERSION = 33;
				DEVELOPMENT_TEAM = 76TVFCUKK7;
				ENABLE_PREVIEWS = YES;
				INFOPLIST_FILE = iOS/Info.plist;
				INFOPLIST_KEY_NSCameraUsageDescription = "Please allow Camera access";
				INFOPLIST_KEY_NSMicrophoneUsageDescription = "Please allow Microphone access";
				INFOPLIST_KEY_UIApplicationSupportsIndirectInputEvents = YES;
				INFOPLIST_KEY_UILaunchScreen_Generation = YES;
				INFOPLIST_KEY_UISupportedInterfaceOrientations_iPad = "UIInterfaceOrientationPortrait UIInterfaceOrientationPortraitUpsideDown UIInterfaceOrientationLandscapeLeft UIInterfaceOrientationLandscapeRight";
				INFOPLIST_KEY_UISupportedInterfaceOrientations_iPhone = "UIInterfaceOrientationPortrait UIInterfaceOrientationLandscapeLeft UIInterfaceOrientationLandscapeRight";
				IPHONEOS_DEPLOYMENT_TARGET = 14.0;
				LD_RUNPATH_SEARCH_PATHS = (
					"$(inherited)",
					"@executable_path/Frameworks",
				);
				MARKETING_VERSION = 1.2.2;
				PRODUCT_BUNDLE_IDENTIFIER = io.livekit.example.SwiftSDK.1;
				PRODUCT_NAME = LiveKitExample;
				PROVISIONING_PROFILE_SPECIFIER = "";
				SDKROOT = iphoneos;
				SWIFT_EMIT_LOC_STRINGS = YES;
				TARGETED_DEVICE_FAMILY = "1,2";
			};
			name = Debug;
		};
		68B38556271E780700711D5F /* Release */ = {
			isa = XCBuildConfiguration;
			buildSettings = {
				ALWAYS_EMBED_SWIFT_STANDARD_LIBRARIES = YES;
				ASSETCATALOG_COMPILER_APPICON_NAME = iOS;
				ASSETCATALOG_COMPILER_GLOBAL_ACCENT_COLOR_NAME = AccentColor;
				CODE_SIGN_ENTITLEMENTS = "$(SRCROOT)/iOS/iOS.entitlements";
				CODE_SIGN_IDENTITY = "Apple Development";
				CODE_SIGN_STYLE = Automatic;
				CURRENT_PROJECT_VERSION = 33;
				DEVELOPMENT_TEAM = 76TVFCUKK7;
				ENABLE_PREVIEWS = YES;
				INFOPLIST_FILE = iOS/Info.plist;
				INFOPLIST_KEY_NSCameraUsageDescription = "Please allow Camera access";
				INFOPLIST_KEY_NSMicrophoneUsageDescription = "Please allow Microphone access";
				INFOPLIST_KEY_UIApplicationSupportsIndirectInputEvents = YES;
				INFOPLIST_KEY_UILaunchScreen_Generation = YES;
				INFOPLIST_KEY_UISupportedInterfaceOrientations_iPad = "UIInterfaceOrientationPortrait UIInterfaceOrientationPortraitUpsideDown UIInterfaceOrientationLandscapeLeft UIInterfaceOrientationLandscapeRight";
				INFOPLIST_KEY_UISupportedInterfaceOrientations_iPhone = "UIInterfaceOrientationPortrait UIInterfaceOrientationLandscapeLeft UIInterfaceOrientationLandscapeRight";
				IPHONEOS_DEPLOYMENT_TARGET = 14.0;
				LD_RUNPATH_SEARCH_PATHS = (
					"$(inherited)",
					"@executable_path/Frameworks",
				);
				MARKETING_VERSION = 1.2.2;
				PRODUCT_BUNDLE_IDENTIFIER = io.livekit.example.SwiftSDK.1;
				PRODUCT_NAME = LiveKitExample;
				PROVISIONING_PROFILE_SPECIFIER = "";
				SDKROOT = iphoneos;
				SWIFT_EMIT_LOC_STRINGS = YES;
				TARGETED_DEVICE_FAMILY = "1,2";
				VALIDATE_PRODUCT = YES;
			};
			name = Release;
		};
		68B38558271E780700711D5F /* Debug */ = {
			isa = XCBuildConfiguration;
			buildSettings = {
				ASSETCATALOG_COMPILER_APPICON_NAME = MacOS;
				ASSETCATALOG_COMPILER_GLOBAL_ACCENT_COLOR_NAME = AccentColor;
				CODE_SIGN_ENTITLEMENTS = "$(SRCROOT)/macOS/macOS.entitlements";
				CODE_SIGN_IDENTITY = "Apple Development";
				CODE_SIGN_STYLE = Automatic;
				COMBINE_HIDPI_IMAGES = YES;
				CURRENT_PROJECT_VERSION = 29;
				DEAD_CODE_STRIPPING = YES;
				DEVELOPMENT_TEAM = 76TVFCUKK7;
				ENABLE_HARDENED_RUNTIME = YES;
				ENABLE_PREVIEWS = YES;
				INFOPLIST_FILE = "$(SRCROOT)/macOS/Info.plist";
				INFOPLIST_KEY_LSApplicationCategoryType = "public.app-category.developer-tools";
				INFOPLIST_KEY_NSCameraUsageDescription = "Please allow Camera access";
				INFOPLIST_KEY_NSMicrophoneUsageDescription = "Please allow Microphone access";
				LD_RUNPATH_SEARCH_PATHS = (
					"$(inherited)",
					"@executable_path/../Frameworks",
				);
				MACOSX_DEPLOYMENT_TARGET = 11.0;
				MARKETING_VERSION = 1.0.29;
				PRODUCT_BUNDLE_IDENTIFIER = io.livekit.example.SwiftSDK.1;
				PRODUCT_NAME = LiveKitExample;
				PROVISIONING_PROFILE_SPECIFIER = "";
				SDKROOT = macosx;
				SWIFT_EMIT_LOC_STRINGS = YES;
			};
			name = Debug;
		};
		68B38559271E780700711D5F /* Release */ = {
			isa = XCBuildConfiguration;
			buildSettings = {
				ASSETCATALOG_COMPILER_APPICON_NAME = MacOS;
				ASSETCATALOG_COMPILER_GLOBAL_ACCENT_COLOR_NAME = AccentColor;
				CODE_SIGN_ENTITLEMENTS = "$(SRCROOT)/macOS/macOS.entitlements";
				CODE_SIGN_IDENTITY = "Apple Development";
				CODE_SIGN_STYLE = Automatic;
				COMBINE_HIDPI_IMAGES = YES;
				CURRENT_PROJECT_VERSION = 29;
				DEAD_CODE_STRIPPING = YES;
				DEVELOPMENT_TEAM = 76TVFCUKK7;
				ENABLE_HARDENED_RUNTIME = YES;
				ENABLE_PREVIEWS = YES;
				INFOPLIST_FILE = "$(SRCROOT)/macOS/Info.plist";
				INFOPLIST_KEY_LSApplicationCategoryType = "public.app-category.developer-tools";
				INFOPLIST_KEY_NSCameraUsageDescription = "Please allow Camera access";
				INFOPLIST_KEY_NSMicrophoneUsageDescription = "Please allow Microphone access";
				LD_RUNPATH_SEARCH_PATHS = (
					"$(inherited)",
					"@executable_path/../Frameworks",
				);
				MACOSX_DEPLOYMENT_TARGET = 11.0;
				MARKETING_VERSION = 1.0.29;
				PRODUCT_BUNDLE_IDENTIFIER = io.livekit.example.SwiftSDK.1;
				PRODUCT_NAME = LiveKitExample;
				PROVISIONING_PROFILE_SPECIFIER = "";
				SDKROOT = macosx;
				SWIFT_EMIT_LOC_STRINGS = YES;
			};
			name = Release;
		};
/* End XCBuildConfiguration section */

/* Begin XCConfigurationList section */
		683F05FD273F96B20080C7AC /* Build configuration list for PBXNativeTarget "BroadcastExt" */ = {
			isa = XCConfigurationList;
			buildConfigurations = (
				683F05FE273F96B20080C7AC /* Debug */,
				683F05FF273F96B20080C7AC /* Release */,
			);
			defaultConfigurationIsVisible = 0;
			defaultConfigurationName = Release;
		};
		68B3853A271E780600711D5F /* Build configuration list for PBXProject "LiveKitExample" */ = {
			isa = XCConfigurationList;
			buildConfigurations = (
				68B38552271E780700711D5F /* Debug */,
				68B38553271E780700711D5F /* Release */,
			);
			defaultConfigurationIsVisible = 0;
			defaultConfigurationName = Release;
		};
		68B38554271E780700711D5F /* Build configuration list for PBXNativeTarget "LiveKitExample (iOS)" */ = {
			isa = XCConfigurationList;
			buildConfigurations = (
				68B38555271E780700711D5F /* Debug */,
				68B38556271E780700711D5F /* Release */,
			);
			defaultConfigurationIsVisible = 0;
			defaultConfigurationName = Release;
		};
		68B38557271E780700711D5F /* Build configuration list for PBXNativeTarget "LiveKitExample (macOS)" */ = {
			isa = XCConfigurationList;
			buildConfigurations = (
				68B38558271E780700711D5F /* Debug */,
				68B38559271E780700711D5F /* Release */,
			);
			defaultConfigurationIsVisible = 0;
			defaultConfigurationName = Release;
		};
/* End XCConfigurationList section */

/* Begin XCRemoteSwiftPackageReference section */
		680FE2F027A8EF7700B6F6DB /* XCRemoteSwiftPackageReference "SFSafeSymbols" */ = {
			isa = XCRemoteSwiftPackageReference;
			repositoryURL = "https://github.com/SFSafeSymbols/SFSafeSymbols";
			requirement = {
				kind = upToNextMajorVersion;
				minimumVersion = 4.1.1;
			};
		};
		685271E727407BBC006B4D6A /* XCRemoteSwiftPackageReference "swift-protobuf" */ = {
			isa = XCRemoteSwiftPackageReference;
			repositoryURL = "https://github.com/apple/swift-protobuf.git";
			requirement = {
				kind = upToNextMajorVersion;
				minimumVersion = 1.18.0;
			};
		};
		68816CBF27B4D6BC00E24622 /* XCRemoteSwiftPackageReference "KeychainAccess" */ = {
			isa = XCRemoteSwiftPackageReference;
			repositoryURL = "https://github.com/kishikawakatsumi/KeychainAccess.git";
			requirement = {
				kind = upToNextMajorVersion;
				minimumVersion = 4.2.2;
			};
		};
		68FBA43D2A38B49C0015853E /* XCRemoteSwiftPackageReference "client-sdk-swift" */ = {
			isa = XCRemoteSwiftPackageReference;
			repositoryURL = "https://github.com/livekit/client-sdk-swift";
			requirement = {
				kind = upToNextMajorVersion;
				minimumVersion = 1.0.0;
			};
		};
/* End XCRemoteSwiftPackageReference section */

/* Begin XCSwiftPackageProductDependency section */
		680FE2F127A8EF7700B6F6DB /* SFSafeSymbols */ = {
			isa = XCSwiftPackageProductDependency;
			package = 680FE2F027A8EF7700B6F6DB /* XCRemoteSwiftPackageReference "SFSafeSymbols" */;
			productName = SFSafeSymbols;
		};
		680FE2F327A8EFF700B6F6DB /* SFSafeSymbols */ = {
			isa = XCSwiftPackageProductDependency;
			package = 680FE2F027A8EF7700B6F6DB /* XCRemoteSwiftPackageReference "SFSafeSymbols" */;
			productName = SFSafeSymbols;
		};
		681A0AB627D888D80097E3F4 /* LiveKit */ = {
			isa = XCSwiftPackageProductDependency;
			productName = LiveKit;
		};
		6845DD5527DEBDD90009B5CD /* LiveKit */ = {
			isa = XCSwiftPackageProductDependency;
			productName = LiveKit;
		};
		68816CC027B4D6BC00E24622 /* KeychainAccess */ = {
			isa = XCSwiftPackageProductDependency;
			package = 68816CBF27B4D6BC00E24622 /* XCRemoteSwiftPackageReference "KeychainAccess" */;
			productName = KeychainAccess;
		};
		68816CC227B4D94200E24622 /* KeychainAccess */ = {
			isa = XCSwiftPackageProductDependency;
			package = 68816CBF27B4D6BC00E24622 /* XCRemoteSwiftPackageReference "KeychainAccess" */;
			productName = KeychainAccess;
		};
		68FBA43E2A38B49C0015853E /* LiveKit */ = {
			isa = XCSwiftPackageProductDependency;
			package = 68FBA43D2A38B49C0015853E /* XCRemoteSwiftPackageReference "client-sdk-swift" */;
			productName = LiveKit;
		};
/* End XCSwiftPackageProductDependency section */
	};
	rootObject = 68B38537271E780600711D5F /* Project object */;
}<|MERGE_RESOLUTION|>--- conflicted
+++ resolved
@@ -78,13 +78,9 @@
 /* End PBXCopyFilesBuildPhase section */
 
 /* Begin PBXFileReference section */
-<<<<<<< HEAD
 		2C13AA9D2B5F886700E7BB18 /* FakeAudioProcessor.swift */ = {isa = PBXFileReference; fileEncoding = 4; lastKnownFileType = sourcecode.swift; path = FakeAudioProcessor.swift; sourceTree = "<group>"; };
-		6816B1A7272D45DF005ADB85 /* ExampleObservableRoom.swift */ = {isa = PBXFileReference; lastKnownFileType = sourcecode.swift; path = ExampleObservableRoom.swift; sourceTree = "<group>"; };
-=======
 		6816968D2AF96240008ED486 /* Participant+Helpers.swift */ = {isa = PBXFileReference; lastKnownFileType = sourcecode.swift; path = "Participant+Helpers.swift"; sourceTree = "<group>"; };
 		6816B1A7272D45DF005ADB85 /* ExampleRoomMessage.swift */ = {isa = PBXFileReference; lastKnownFileType = sourcecode.swift; path = ExampleRoomMessage.swift; sourceTree = "<group>"; };
->>>>>>> 613c64c7
 		6816B1AF272D9198005ADB85 /* ParticipantView.swift */ = {isa = PBXFileReference; lastKnownFileType = sourcecode.swift; path = ParticipantView.swift; sourceTree = "<group>"; };
 		681E3F38271FC772007BB547 /* RoomContext.swift */ = {isa = PBXFileReference; fileEncoding = 4; lastKnownFileType = sourcecode.swift; path = RoomContext.swift; sourceTree = "<group>"; };
 		681E3F3E271FC795007BB547 /* Custom.swift */ = {isa = PBXFileReference; fileEncoding = 4; lastKnownFileType = sourcecode.swift; path = Custom.swift; sourceTree = "<group>"; };
